--- conflicted
+++ resolved
@@ -12,15 +12,7 @@
 @pytest.fixture(scope="module")
 def group():
     set = live.Set()
-<<<<<<< HEAD
     set.scan_import()
-    # set.groups[0].stop()
-    # time.sleep(0.1)
-=======
-    set.scan(scan_device=True)
-    set.groups[0].stop()
-    time.sleep(0.1)
->>>>>>> 0520ec36
     return set.groups[0]
 
 def test_group_properties(group):
